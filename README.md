# PCMR Arch Installer for ASUS ROG Flow Z13 (2025)
**AMD Ryzen Strix Halo**

Transform your ASUS ROG Flow Z13 into the ultimate portable Linux powerhouse. Get a fully optimized Arch Linux system with Zen kernel, gaming support, power management, and hardware-specific fixes in under 30 minutes.

## 🚀 **Quick Start**

Choose your installation path:

### **Option 1: Dual Boot from Windows** 🪟➕🐧
*Keep your existing Windows installation*

**Step 1 - Prepare Windows (Run as Administrator):**
```powershell
# Download and run in Windows PowerShell
cd C:\path\to\repo\Windows
PowerShell -ExecutionPolicy Bypass -File .\Preinstall-Check.ps1
PowerShell -ExecutionPolicy Bypass -File .\Create-Partitions.ps1 -DiskNumber 0 -RootSizeGB 50 -SwapSizeGB 8
PowerShell -ExecutionPolicy Bypass -File .\Ensure-ESP.ps1 -MinEspMiB 260 -NewEspMiB 300
```

**Step 2 - Install Arch Linux:**
```bash
# Boot from Arch Linux USB and run:
curl -L https://github.com/Shahzebqazi/Asus-Z13-Flow-2025-PCMR/raw/stable/pcmr.sh | bash
```

### **Option 2: Fresh Install on New SSD** 🆕💾
*Clean installation on blank drive*

```bash
# Boot from Arch Linux USB and run:
curl -L https://github.com/Shahzebqazi/Asus-Z13-Flow-2025-PCMR/raw/stable/pcmr.sh | bash
```

### **Option 3: Remote Assisted Installation** 🌐🤝
*Install with remote monitoring and assistance*

**Step 1 - Boot Z13 and enable SSH:**
```bash
# Boot from Arch Linux USB, connect to WiFi, then run:
curl -L https://github.com/Shahzebqazi/Asus-Z13-Flow-2025-PCMR/raw/stable/pcmr.sh | bash -s -- --ssh-assisted
```

**Step 2 - Connect from your main machine:**
```bash
# SSH to the Z13 (IP shown during setup)
ssh root@[Z13_IP_ADDRESS]

# Monitor installation progress or provide assistance
tail -f /var/log/pcmr-installer.log
```

## ⚡ **What You Get**

- 🔥 **AMD Strix Halo Optimized**: Hardware-specific drivers and optimizations
- 🎮 **Gaming Ready**: Steam, Proton, controller support out of the box
- 🔋 **Smart Power Management**: 7W tablet mode to 120W gaming mode
- 🌐 **Rock-Solid WiFi**: MediaTek MT7925e stability fixes
- 🐚 **Modern Shell**: Zsh with Oh My Posh and beautiful themes
- 📸 **ZFS Snapshots**: Automatic system snapshots for easy recovery
- 🛡️ **Enhanced Reliability**: Comprehensive error handling and recovery
- 🤝 **Remote Installation**: SSH-assisted installation for monitoring and support

## 🔧 **Installation Details**

**Current Stable Configuration:**
- **Kernel**: Zen kernel (optimized for performance)
- **Filesystem**: ZFS with compression and snapshots
- **Desktop**: omarchy (lightweight and efficient)
- **Boot**: systemd-boot (fresh install) or GRUB (dual-boot)
- **Security**: Secure Boot enabled for fresh installs, disabled for dual-boot compatibility

**Recent Stability Improvements (v2.0.2):**
- ✅ Fixed critical module loading race conditions
- ✅ Enhanced EFI partition detection for dual-boot scenarios
- ✅ Improved filesystem setup error handling and mount validation
- ✅ Simplified bootloader installation with better error recovery
- ✅ Removed redundant operations that could cause conflicts
- ✅ Added comprehensive dependency checking
- 🆕 **SSH-assisted remote installation support**
- 🆕 **Network installation mode for latest updates**
- 🆕 **Interactive installation mode selection**

## 📚 **Documentation**

- **[User Guide](User%20Guide.md)** - Complete installation walkthrough and post-install setup
- **[Troubleshooting Guide](Troubleshooting%20Guide.md)** - Solutions for common issues and hardware-specific problems

## 🤝 **Community & Support**

- **GitHub Issues**: Report bugs or ask questions
- **Level1Techs Forum**: AMD Strix Halo discussion
- **Arch Linux Wiki**: Official documentation and troubleshooting

## 📚 **References**

- [Level1Techs Z13 Linux Guide](https://forum.level1techs.com/t/flow-z13-asus-setup-on-linux-may-2025-wip/229551)
- [Wendell's Ultimate Arch Guide](https://forum.level1techs.com/t/the-ultimate-arch-secureboot-guide-for-ryzen-ai-max-ft-hp-g1a-128gb-8060s-monster-laptop/230652)
- [Arch Linux Installation Guide](https://wiki.archlinux.org/title/Installation_guide)
- [Dual Boot with Windows - EFI System Partition](https://wiki.archlinux.org/title/Dual_boot_with_Windows#The_EFI_system_partition_created_by_Windows_Setup_is_too_small)

---

<<<<<<< HEAD
**Ready to install?** Boot from Arch USB and run: `./pcmr.sh --zen-kernel`

**Want to contribute?** This project uses modern software engineering principles to create a maintainable, scalable installation system. See `Docs/User Guide.md` for user docs and `Docs/Prompt.md` for agent/developer context. Module specs live in `Docs/Modules/`.

## 🪟 Windows Preparation Utilities

Run in an elevated PowerShell in Windows (Administrator):

```powershell
cd C:\path\to\repo\Windows

# 1) Preflight checks (enhanced with disk health and space validation):
PowerShell -ExecutionPolicy Bypass -File .\Preflight-Checklist.ps1

# 2) Create Linux partitions from unallocated space:
PowerShell -ExecutionPolicy Bypass -File .\Create-Partitions.ps1 -DiskNumber 0 -RootSizeGB 50 -SwapSizeGB 8

# 3) Ensure ESP is large enough (safe: creates new ESP; does not move the original):
PowerShell -ExecutionPolicy Bypass -File .\Ensure-ESP.ps1 -MinEspMiB 260 -NewEspMiB 300 -ShrinkOsMiB 512

# 4) Make Arch USB with Rufus (GUI):
PowerShell -ExecutionPolicy Bypass -File .\Make-Arch-USB.ps1 -RufusPath C:\Tools\rufus.exe -ISOPath C:\Users\you\Downloads\archlinux.iso

# Or run the orchestrator to do checks + ESP + optional USB:
PowerShell -ExecutionPolicy Bypass -File .\Create-Arch-USB.ps1 -CreateUSB -RufusPath C:\Tools\rufus.exe -ISOPath C:\Users\you\Downloads\archlinux.iso
```

Notes:
- The ESP script creates a new ESP at the end of disk and populates it via `bcdboot`; the original ESP remains as fallback.
- Rufus is launched with the ISO preselected; complete the GUI steps.

See also: `Docs/User Guide.md` → Windows Preparation and the Arch Wiki on Windows ESP sizing.
=======
**Ready to install?** Choose your path above and get started! 🚀
>>>>>>> 55dfcc41
<|MERGE_RESOLUTION|>--- conflicted
+++ resolved
@@ -14,7 +14,7 @@
 ```powershell
 # Download and run in Windows PowerShell
 cd C:\path\to\repo\Windows
-PowerShell -ExecutionPolicy Bypass -File .\Preinstall-Check.ps1
+PowerShell -ExecutionPolicy Bypass -File .\Preflight-Checklist.ps1
 PowerShell -ExecutionPolicy Bypass -File .\Create-Partitions.ps1 -DiskNumber 0 -RootSizeGB 50 -SwapSizeGB 8
 PowerShell -ExecutionPolicy Bypass -File .\Ensure-ESP.ps1 -MinEspMiB 260 -NewEspMiB 300
 ```
@@ -102,8 +102,7 @@
 
 ---
 
-<<<<<<< HEAD
-**Ready to install?** Boot from Arch USB and run: `./pcmr.sh --zen-kernel`
+**Ready to install?** Choose your path above and get started! 🚀
 
 **Want to contribute?** This project uses modern software engineering principles to create a maintainable, scalable installation system. See `Docs/User Guide.md` for user docs and `Docs/Prompt.md` for agent/developer context. Module specs live in `Docs/Modules/`.
 
@@ -134,7 +133,4 @@
 - The ESP script creates a new ESP at the end of disk and populates it via `bcdboot`; the original ESP remains as fallback.
 - Rufus is launched with the ISO preselected; complete the GUI steps.
 
-See also: `Docs/User Guide.md` → Windows Preparation and the Arch Wiki on Windows ESP sizing.
-=======
-**Ready to install?** Choose your path above and get started! 🚀
->>>>>>> 55dfcc41
+See also: `Docs/User Guide.md` → Windows Preparation and the Arch Wiki on Windows ESP sizing.